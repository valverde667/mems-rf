--- conflicted
+++ resolved
@@ -802,8 +802,6 @@
 
 currselect = selectedIons.charge * vz_select * npdiagn_select
 currother = ions.charge * vz_other * npdiagn_other
-<<<<<<< HEAD
-=======
 
 # Calculate end of simulation KE for all particles. This will entail grabbing
 # values from the lost particle histories.
@@ -813,7 +811,6 @@
 N2uz = np.hstack((ions.getvz(), uzlost[inslost[-1] :]))
 Nke = selectedIons.mass * pow(Nuz, 2) / 2 / wp.jperev
 N2ke = ions.mass * pow(N2uz, 2) / 2 / wp.jperev
->>>>>>> 26ed0758
 
 # Plot statistics. Find limits for axes.
 KEmax_limit = max(max(keselect), max(keother))
